{
  "name": "avo",
<<<<<<< HEAD
  "version": "1.6.1",
=======
  "version": "1.7.0",
>>>>>>> d729904b
  "description": "The command-line interface for Avo",
  "author": "Avo (https://www.avo.app)",
  "repository": {
    "type": "git",
    "url": "https://github.com/avohq/avo.git"
  },
  "license": "MIT",
  "homepage": "https://github.com/avohq/avo",
  "bin": {
    "avo": "cli.js"
  },
  "engines": {
    "node": ">=6"
  },
  "scripts": {
    "postinstall": "node cli.js track-install"
  },
  "files": [
    "cli.js",
    "Avo.js"
  ],
  "dependencies": {
    "chalk": "2.4.1",
    "configstore": "4.0.0",
    "date-fns": "1.30.1",
    "http-shutdown": "1.2.0",
    "ignore-walk": "3.0.1",
    "inquirer": "6.2.0",
    "inquirer-fuzzy-path": "2.3.0",
    "jsonwebtoken": "8.4.0",
    "load-json-file": "5.1.0",
    "lodash": "4.17.19",
    "log-symbols": "2.2.0",
    "minimatch": "3.0.4",
    "node-avo-inspector": "^1.0.1",
    "opn": "5.4.0",
    "ora": "3.0.0",
    "pify": "4.0.1",
    "portfinder": "1.0.19",
    "request": "2.88.0",
    "semver": "5.6.0",
    "update-notifier": "2.5.0",
    "uuid": "3.3.2",
    "write": "1.0.3",
    "write-json-file": "3.0.2",
    "yargs": "12.0.5",
    "yurnalist": "1.0.5"
  }
}<|MERGE_RESOLUTION|>--- conflicted
+++ resolved
@@ -1,10 +1,6 @@
 {
   "name": "avo",
-<<<<<<< HEAD
-  "version": "1.6.1",
-=======
   "version": "1.7.0",
->>>>>>> d729904b
   "description": "The command-line interface for Avo",
   "author": "Avo (https://www.avo.app)",
   "repository": {
